# -*- coding: utf-8 -*-

import numpy as np
from scipy.signal import butter, sosfilt, medfilt
from scipy.stats import linregress
<<<<<<< HEAD
from statistics import mean

=======
>>>>>>> 2f236ffa




def parameters(IR_raw, fs, b=1, truncate=None, smoothing='schroeder'):
    
    
    # #Load Impulse Response file
    # IR_raw, fs = sf.read(file_path)

    #Start at peak of impulse
    IR_raw = IR_raw[np.argmax(IR_raw):]
    

    
    #Define band index array and nominal bands
    if b == 3:
        band_idx = np.arange(-16, 14)
<<<<<<< HEAD

        nominal_bands = [25, 31.5, 40, 50, 63, 80, 100, 125, 160, 200, 250,
                         315, 400, 500, 630, 800, 1000, 1300, 1600, 2000, 2500,
                         3200, 4000, 5000, 6300, 8000, 10000, 12500, 16000, 20000]
=======
        nominal_bands = [25, 31.5, 40, 50, 63, 80, 100, 125, 160, 200, 250, 315, 400, 500, 630, 800, 1000, 1300, 1600, 2000, 2500, 3200, 4000, 5000, 6300, 8000, 10000, 12500, 16000, 20000]
>>>>>>> 2f236ffa
    elif b == 1:
        band_idx = np.arange(-5, 5)
        nominal_bands = [31.5, 63, 125, 250, 500, 1000, 2000, 4000, 8000, 16000]
    else:
        print('invalid b')
    
    #Define window times for moving average filters (between 10 and 50 ms) for each band

    maf_windows = np.linspace(0.01, 0.05, num=len(band_idx)) #Generate times between 10 and 50ms
    maf_windows = np.intc(maf_windows * fs)[::-1] #Convert to integer number of samples and invert
<<<<<<< HEAD
    
    #Initialize parameter lists
    ETC = []
=======

    ETC_avg_dB = []
>>>>>>> 2f236ffa
    decay = []
    EDT = []
    T20 = []
    T30 = []
    C50 = []
    C80 = []
    IACCe = []
    Tt = []
    EDTt = []

    counter = 0
    for idx in band_idx:
        #Band limits
        f_low, f_high = limits_iec_61260(idx, b)
        #Apply bandpass filter
        IR_filtered = bandpass(IR_raw, f_low, f_high, fs)
        #Square (obtain Energy Time Curve ETC)
        ETC_band = IR_filtered ** 2
        #Normalize
        ETC_band = ETC_band / np.max(ETC_band)
        
        
        #Truncate
        if truncate == 'lundeby':
<<<<<<< HEAD
            ETC_truncated, crossing_point = lundeby(ETC_band, maf_windows[counter], nominal_bands[counter], fs)
=======
            ETC_avg_dB_band, ETC_truncated, crossing_point = lundeby(ETC_band, maf_windows[counter], nominal_bands[counter], fs)
>>>>>>> 2f236ffa
        elif truncate is None:
            ETC_avg_dB = 10*np.log10(moving_average(ETC, maf_windows[counter]))
            ETC_truncated = ETC_band
            crossing_point = ETC_band.size
        else:
            print('invalid truncate')
        
        #Smoothing
        if smoothing == 'schroeder':
            decay_band = schroeder(ETC_truncated, len(ETC_band)-crossing_point)
        elif smoothing == 'median':
            decay_band = median_filter(ETC_truncated, f_low, fs)
        else:
            print('invalid smoothing')

        
        
        #Append parameters to lists

<<<<<<< HEAD
        ETC.append(ETC_band)     
=======
        ETC_avg_dB.append(ETC_avg_dB_band)     
>>>>>>> 2f236ffa
        decay.append(decay_band)
        EDT.append(EDT_from_IR(decay_band, fs))
        T20.append(T20_from_IR(decay_band, fs))
        T30.append(T30_from_IR(decay_band, fs))
        C50.append(C50_from_IR(fs, ETC_truncated))
        C80.append(C80_from_IR(fs, ETC_truncated))
       
       
      
        
        counter += 1
<<<<<<< HEAD
        
    return ETC, decay, EDT, T20, T30, C50, C80
=======
    
    EDT = np.round(EDT, decimals=2)
    T20 = np.round(T20, decimals=2)
    T30 = np.round(T30, decimals=2)
    C50 = np.round (C50, decimals=2)
    C80 = np.round(C80, decimals=2)
    
    return ETC_avg_dB, decay, EDT, T20, T30, C50, C80
>>>>>>> 2f236ffa
    #return  IACCe, Tt, EDTt
        
        
    


def EDT_from_IR(signal, fs):
# signal is the smoothed and truncated IR

    init=0
    end=-10
    factor=6
 
    s_init = np.argmin(np.abs(signal - init))
    s_end = np.argmin(np.abs(signal-end))
    
    #cut signal
    signal=signal[s_init:s_end]      
    
    t = np.arange(s_init, s_end) / fs
    y=signal
   
    # Linear regression
    slope, intercept =np.polyfit(t,y,1)
    # EDT_aprox=np.polyval([slope, intercept],t)  #recta

    init_value=(init-intercept)/slope
    end_value=(end-intercept)/slope
    
    EDT= factor * (end_value-init_value)
    
    return EDT

def T20_from_IR(signal, fs):
# signal is the smoothed and truncated IR

    init=-5
    end=-25
    factor=3
 
    s_init = np.argmin(np.abs(signal - init))
    s_end = np.argmin(np.abs(signal-end))
    
    #cut signal
    signal=signal[s_init:s_end]      
    
    t = np.arange(s_init, s_end) / fs
    y=signal
   
    # Linear regression
    slope, intercept =np.polyfit(t,y,1)
    # T20_aprox=np.polyval([slope, intercept],t)  #recta

    init_value=(init-intercept)/slope
    end_value=(end-intercept)/slope
    
    T20= factor * (end_value-init_value)
    
    return T20



def T30_from_IR(signal, fs):
# signal is the smoothed and truncated IR

    init=-5
    end=-35
    factor=2
 
    s_init = np.argmin(np.abs(signal - init))
    s_end = np.argmin(np.abs(signal-end))
    
    #cut signal
    signal=signal[s_init:s_end]      
    
    t = np.arange(s_init, s_end) / fs
    y=signal
   
    # Linear regression
    slope, intercept =np.polyfit(t,y,1)
    # T30_aprox=np.polyval([slope, intercept],t)  #recta

    init_value=(init-intercept)/slope
    end_value=(end-intercept)/slope
    
    T30= factor * (end_value-init_value)
    
    return T30


def C50_from_IR(fs, ETC):
    #ETC = ETC[np.argmax(ETC):]
    sch = np.cumsum(ETC[::-1])[::-1]
    t = int(0.05 * fs + 1) # 50ms samples
    C50= 10.0 * np.log10((np.sum(sch[:t]) / np.sum(sch[t:])))
    
    return C50 



def C80_from_IR(fs, ETC):
    #ETC = ETC[np.argmax(ETC):]
    sch = np.cumsum(ETC[::-1])[::-1]
    t = int(0.08 * fs + 1) # 80ms samples
    C80= 10.0 * np.log10((np.sum(sch[:t]) / np.sum(sch[t:])))
    
    return C80 

def IACCe_from_IR(IR):
    pass

def Tt_from_IR(IR):
    pass

def EDTt_from_IR(IR):
    pass

def bandpass(IR, f_low, f_high, fs):
    """
    Applies a bandpass filter to a signal within the desired frequencies.

    Parameters
    ----------
    IR : Impulse response array.
    f_low : Low cut frequency.
    f_high : High cut frequency
    fs : Sample rate

    Returns
    -------
    Filtered impulse response array

    """
    nyq = 0.5 * fs
    if f_high >= nyq:
        f_high = nyq-1
    low = f_low / nyq
    high = f_high / nyq
    sos = butter(4, [low, high], btype="band", output="sos")    
    return sosfilt(sos, IR)

def limits_iec_61260(index, b, fr=1000):
    """
    Calculates low and high band limits, as per IEC 61260-1:2014

    Parameters
    ----------
    index : Band index with respect to reference frequency
    b : Band filter fraction. E.G. for third-octave, b=3
    fr : Reference frequency. The default is 1000 Hz.

    Returns
    -------
    f_low : Low band limit
    f_high : High band limit
    """
    G=10**(3/10)
    #Obtain exact center frequency from index
    if b % 2 == 0:
        f_center = G**((2*index+1)/(2*b)) * fr
    else:
        f_center = G**(index/b) * fr
    
    #Calculate band limits
    f_low = G**(-1/(2*b)) * f_center
    f_high = G**(1/(2*b)) * f_center
    
    return f_low, f_high



def lundeby(ETC, maf_window, band, fs):
    dB_to_noise = 7 # dB above noise for linear regression
    interval_density = 5 #number of time intervals per each 10 dB of dynamic range
    idx_last_10percent = -int(ETC.size/10) #start index of last 10% of signal
    late_dyn_range = 20 # Dynamic range to be used for late decay slope estimation
    
    # 1) Moving average filter, window from 10 to 50ms
    ETC_averaged = moving_average(ETC, maf_window)
    ETC_avg_dB = 10 * np.log10(ETC_averaged)
    
    # 2) Estimate noise level with last 10% of the signal
<<<<<<< HEAD
    noise_estimate = 10 * np.log10( np.mean(ETC_averaged[idx_last_10percent:]) )        
=======
    noise_estimate = 10 * np.log10( np.mean(ETC_averaged[idx_last_10percent:]) )
    # Exception for REALLY LOW dynamic range
    if np.max(ETC_avg_dB) <= dB_to_noise + noise_estimate:
        print(band, "Hz band: This doesn't look like a Room Impulse Response!")
        return ETC, ETC.size
>>>>>>> 2f236ffa
    
    # 3) Estimate preliminar slope
    idx_stop = np.where(ETC_avg_dB >= noise_estimate + dB_to_noise)[0][-1]
    x = np.arange(idx_stop)
    #Linear regression
    lin_reg = linregress(x, ETC_avg_dB[:idx_stop])
    line = lin_reg.slope * np.arange(ETC_avg_dB.size) + lin_reg.intercept

    # 4) Find preliminar crossing point
    crossing_point = np.argmin(np.abs(line - noise_estimate))
    
    # 5) Calculate new interval length for moving average filter
    dyn_range = lin_reg.intercept-noise_estimate
    
    #Exception for too low dynamic range
    if dyn_range <= dB_to_noise + late_dyn_range:
        print(band, "Hz band: Dynamic Range too low!")
        return ETC, ETC.size
    
    interval_num = np.intc(interval_density * dyn_range / 10)
    new_window = np.intc(idx_stop / interval_num)
    #Exception for low dynamic range
    if dyn_range < dB_to_noise + late_dyn_range:
        print(band, "Hz band: Dynamic Range too low!")
        return ETC, ETC.size
    
    
    # 6) Moving average filter with new window
    ETC_averaged = moving_average(ETC, new_window)
    ETC_avg_dB = 10 * np.log10(ETC_averaged)
    
    
    # Iterate through steps 7), 8) and 9) until convergence
    crossing_point_old = crossing_point + 1000
    counter = 0
    
    
    while np.abs(crossing_point - crossing_point_old) > 0.001*fs:   #While difference in crossing points is larger than 1 ms
        #plt.plot(line)        
        crossing_point_old = crossing_point
        
        # 7) Estimate background noise level    
        #Allow a safety margin from crosspoint corresponding to 5-10 dB decay, but use a minimum of 10% of the impulse response.
        idx_10dB_below_crosspoint = np.argmin(np.abs(line - noise_estimate - 10))
        if idx_10dB_below_crosspoint >= idx_last_10percent:
            noise_estimate = 10 * np.log10(np.mean(ETC_averaged[idx_last_10percent:]))
        else:
            noise_estimate = 10 * np.log10(np.mean(ETC_averaged[idx_10dB_below_crosspoint:]))
        
        # 8) Estimate late decay slope
        # A dynamic range of 10-20 dB should be evaluated, starting 5-10 dB above the noise level.
        
        idx_start = np.argmin(np.abs(line - (noise_estimate + dB_to_noise + late_dyn_range) ))
        idx_stop = np.argmin(np.abs(line - (noise_estimate + dB_to_noise) ))

        #Linear regression
        x = np.arange(idx_start, idx_stop)
        lin_reg = linregress(x, ETC_avg_dB[idx_start:idx_stop])
        line = lin_reg.slope * np.arange(ETC_avg_dB.size) + lin_reg.intercept

        # 9) Find new crosspoint
        crossing_point = np.argmin(np.abs(line - noise_estimate))
        #Exception for too many loops
        if counter > 30:
<<<<<<< HEAD
            print(band, 'Hz band: Could not achieve convergence. Abort!')
=======
            print(band, 'Hz: Could not achieve convergence. Abort!')
>>>>>>> 2f236ffa
            crossing_point = ETC.size
            break
        
        counter += 1
                                           
    #print(counter)
    
    #Truncate
    ETC_truncated = ETC[:crossing_point]
    
    #return ETC_averaged, noise_estimate, lin_reg
    #return line, noise_estimate
    return ETC_avg_dB, ETC_truncated, crossing_point
    

def schroeder(ETC, pad):
    # Schroeder integration
    sch = np.cumsum(ETC[::-1])[::-1]
    # Pad with zeros for same array length
    sch = np.concatenate((sch, np.zeros(pad)))  
    # dB scale, normalize
    with np.errstate(divide='ignore'): #ignore divide by zero warning
        sch = 10.0 * np.log10(sch / np.max(sch))
    

    return sch

def median_filter(ETC, f, fs):
    #No sé qué hacer con la ventana. Tiene que ser impar
    window = 1501 #para 32 Hz
    # window = round(1 / f * fs)
    # if window % 2 == 0:
    #     window += 1
    # if window < 3:
    #     window = 3
    
    #Median filter
    med = medfilt(ETC, window)
    #dB scale, normalize
    med = 10*np.log10(med / np.max(med))
    
    return med

def moving_average(ETC, window):    
    ETC_padded = np.pad(ETC, (window//2, window-1-window//2), mode='edge') #Pad with edge values
    ETC_averaged = np.convolve(ETC_padded, np.ones((window,))/window, mode='valid') #Moving average filter

    return ETC_averaged
<|MERGE_RESOLUTION|>--- conflicted
+++ resolved
@@ -3,11 +3,6 @@
 import numpy as np
 from scipy.signal import butter, sosfilt, medfilt
 from scipy.stats import linregress
-<<<<<<< HEAD
-from statistics import mean
-
-=======
->>>>>>> 2f236ffa
 
 
 
@@ -26,14 +21,7 @@
     #Define band index array and nominal bands
     if b == 3:
         band_idx = np.arange(-16, 14)
-<<<<<<< HEAD
-
-        nominal_bands = [25, 31.5, 40, 50, 63, 80, 100, 125, 160, 200, 250,
-                         315, 400, 500, 630, 800, 1000, 1300, 1600, 2000, 2500,
-                         3200, 4000, 5000, 6300, 8000, 10000, 12500, 16000, 20000]
-=======
         nominal_bands = [25, 31.5, 40, 50, 63, 80, 100, 125, 160, 200, 250, 315, 400, 500, 630, 800, 1000, 1300, 1600, 2000, 2500, 3200, 4000, 5000, 6300, 8000, 10000, 12500, 16000, 20000]
->>>>>>> 2f236ffa
     elif b == 1:
         band_idx = np.arange(-5, 5)
         nominal_bands = [31.5, 63, 125, 250, 500, 1000, 2000, 4000, 8000, 16000]
@@ -44,14 +32,8 @@
 
     maf_windows = np.linspace(0.01, 0.05, num=len(band_idx)) #Generate times between 10 and 50ms
     maf_windows = np.intc(maf_windows * fs)[::-1] #Convert to integer number of samples and invert
-<<<<<<< HEAD
-    
-    #Initialize parameter lists
-    ETC = []
-=======
 
     ETC_avg_dB = []
->>>>>>> 2f236ffa
     decay = []
     EDT = []
     T20 = []
@@ -76,11 +58,7 @@
         
         #Truncate
         if truncate == 'lundeby':
-<<<<<<< HEAD
-            ETC_truncated, crossing_point = lundeby(ETC_band, maf_windows[counter], nominal_bands[counter], fs)
-=======
             ETC_avg_dB_band, ETC_truncated, crossing_point = lundeby(ETC_band, maf_windows[counter], nominal_bands[counter], fs)
->>>>>>> 2f236ffa
         elif truncate is None:
             ETC_avg_dB = 10*np.log10(moving_average(ETC, maf_windows[counter]))
             ETC_truncated = ETC_band
@@ -100,26 +78,19 @@
         
         #Append parameters to lists
 
-<<<<<<< HEAD
-        ETC.append(ETC_band)     
-=======
         ETC_avg_dB.append(ETC_avg_dB_band)     
->>>>>>> 2f236ffa
         decay.append(decay_band)
         EDT.append(EDT_from_IR(decay_band, fs))
         T20.append(T20_from_IR(decay_band, fs))
         T30.append(T30_from_IR(decay_band, fs))
-        C50.append(C50_from_IR(fs, ETC_truncated))
-        C80.append(C80_from_IR(fs, ETC_truncated))
+        C50.append(C50_from_IR(fs, ETC_band))
+        C80.append(C80_from_IR(fs, ETC_band))
        
        
-      
+       
+        #etc...
         
         counter += 1
-<<<<<<< HEAD
-        
-    return ETC, decay, EDT, T20, T30, C50, C80
-=======
     
     EDT = np.round(EDT, decimals=2)
     T20 = np.round(T20, decimals=2)
@@ -128,7 +99,6 @@
     C80 = np.round(C80, decimals=2)
     
     return ETC_avg_dB, decay, EDT, T20, T30, C50, C80
->>>>>>> 2f236ffa
     #return  IACCe, Tt, EDTt
         
         
@@ -220,20 +190,18 @@
 
 
 def C50_from_IR(fs, ETC):
-    #ETC = ETC[np.argmax(ETC):]
-    sch = np.cumsum(ETC[::-1])[::-1]
+    
     t = int(0.05 * fs + 1) # 50ms samples
-    C50= 10.0 * np.log10((np.sum(sch[:t]) / np.sum(sch[t:])))
+    C50= 10.0 * np.log10((np.sum(ETC[:t]) / np.sum(ETC[t:])))
     
     return C50 
 
 
 
 def C80_from_IR(fs, ETC):
-    #ETC = ETC[np.argmax(ETC):]
-    sch = np.cumsum(ETC[::-1])[::-1]
+    
     t = int(0.08 * fs + 1) # 80ms samples
-    C80= 10.0 * np.log10((np.sum(sch[:t]) / np.sum(sch[t:])))
+    C80= 10.0 * np.log10((np.sum(ETC[:t]) / np.sum(ETC[t:])))
     
     return C80 
 
@@ -249,18 +217,15 @@
 def bandpass(IR, f_low, f_high, fs):
     """
     Applies a bandpass filter to a signal within the desired frequencies.
-
     Parameters
     ----------
     IR : Impulse response array.
     f_low : Low cut frequency.
     f_high : High cut frequency
     fs : Sample rate
-
     Returns
     -------
     Filtered impulse response array
-
     """
     nyq = 0.5 * fs
     if f_high >= nyq:
@@ -273,13 +238,11 @@
 def limits_iec_61260(index, b, fr=1000):
     """
     Calculates low and high band limits, as per IEC 61260-1:2014
-
     Parameters
     ----------
     index : Band index with respect to reference frequency
     b : Band filter fraction. E.G. for third-octave, b=3
     fr : Reference frequency. The default is 1000 Hz.
-
     Returns
     -------
     f_low : Low band limit
@@ -311,15 +274,11 @@
     ETC_avg_dB = 10 * np.log10(ETC_averaged)
     
     # 2) Estimate noise level with last 10% of the signal
-<<<<<<< HEAD
-    noise_estimate = 10 * np.log10( np.mean(ETC_averaged[idx_last_10percent:]) )        
-=======
     noise_estimate = 10 * np.log10( np.mean(ETC_averaged[idx_last_10percent:]) )
     # Exception for REALLY LOW dynamic range
     if np.max(ETC_avg_dB) <= dB_to_noise + noise_estimate:
         print(band, "Hz band: This doesn't look like a Room Impulse Response!")
         return ETC, ETC.size
->>>>>>> 2f236ffa
     
     # 3) Estimate preliminar slope
     idx_stop = np.where(ETC_avg_dB >= noise_estimate + dB_to_noise)[0][-1]
@@ -341,10 +300,6 @@
     
     interval_num = np.intc(interval_density * dyn_range / 10)
     new_window = np.intc(idx_stop / interval_num)
-    #Exception for low dynamic range
-    if dyn_range < dB_to_noise + late_dyn_range:
-        print(band, "Hz band: Dynamic Range too low!")
-        return ETC, ETC.size
     
     
     # 6) Moving average filter with new window
@@ -384,11 +339,7 @@
         crossing_point = np.argmin(np.abs(line - noise_estimate))
         #Exception for too many loops
         if counter > 30:
-<<<<<<< HEAD
-            print(band, 'Hz band: Could not achieve convergence. Abort!')
-=======
             print(band, 'Hz: Could not achieve convergence. Abort!')
->>>>>>> 2f236ffa
             crossing_point = ETC.size
             break
         
@@ -436,4 +387,4 @@
     ETC_padded = np.pad(ETC, (window//2, window-1-window//2), mode='edge') #Pad with edge values
     ETC_averaged = np.convolve(ETC_padded, np.ones((window,))/window, mode='valid') #Moving average filter
 
-    return ETC_averaged
+    return ETC_averaged